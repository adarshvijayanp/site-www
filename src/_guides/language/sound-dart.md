---
layout: guide
<<<<<<< HEAD
title: "Sound Dart Guide"
description: "Why and how to write sound Dart code."
=======
title: "Sound Dart"
description: "."
>>>>>>> 17f1cd2a
---

This guide tells you why and how to write sound (type safe) Dart code.
You'll learn how to use strong mode to enable soundness, as well as
how to substitute types safely when overriding methods.

{% comment %}
Not ready yet...
If you are already using strong mode Dart, you might also check out
[Sound Dart: Common Problems](/guides/language/sound-dart-common-problems).
{% endcomment %}

<aside class="alert alert-info" markdown="1">
**Note:** The terms "sound Dart", "strong mode Dart", and "type safe Dart"
are sometimes used interchangeably. _Strong mode_ is Dart's implementation
of a sound type system. With strong mode enabled,
Dart is a type safe language. "Classic Dart" refers to Dart
before soundness was added to the language.
</aside>

By writing sound Dart code today, you'll reap some benefits now,
with more in the near future. Current benefits include finding bugs
at compile time (rather than at runtime) using Dart's static analyzer.
And soon you'll be able to use new tools that quickly and incrementally
compile your sound Dart code, giving you a better overall
developer experience.

Sound Dart adds only a few additional rules beyond that for classic
Dart&mdash;mostly you clarify code where the types are ambiguous or
incorrect. In fact, most strong mode errors can be fixed by adding type
annotations to your Lists and Maps. The following code shows valid
but unsound Dart code. The `fn()` function prints an integer list.
The `main()` function creates a list of integers and passes it to `fn()`:

<div class="fails-sa" markdown="1">
{% prettify dart %}
void fn(List<int> a) {
  print(a);
}

main() {
  var list = [];
  list.add(1);
  list.add("2");
  fn([[highlight]]list[[/highlight]]);
}
{% endprettify %}
</div>

In classic Dart, this code passes analysis with no errors. Once you enable
strong mode, a warning appears on `list` (shown in bold) in the call to
`fn(list)`. The warning states **Unsound implicit cast from List&lt;dynamic&gt;
to List&lt;int&gt;**. The `var list = []` line creates a list of type
`dynamic` because it doesn't have enough information to infer a type.
The `fn` function expects a list of type `int`, causing a mismatch of types.
When specifying a type annotation on creation of the list, as shown in bold,
the static analyzer points out that a string can't be assigned to
the parameter type int.
the list, as shown in bold:

<div class="passes-sa" markdown="1">
{% prettify dart %}
void fn(List<int> a) {
  print(a);
}

void main() {
  var list = [[highlight]]<int>[[/highlight]][];
  list.add(1);
  list.add([[highlight]]2[[/highlight]]);
  fn(list);
}
{% endprettify %}
</div>

{% comment %}
Note: Can't use embedded DP because it does not provide a Strong mode
checkbox.
Gist:  https://gist.github.com/3c7c95683f0c06be8326a2fd3975cd19
DartPad url: https://dartpad.dartlang.org/3c7c95683f0c06be8326a2fd3975cd19
{% endcomment %}

[Try it in DartPad](https://dartpad.dartlang.org/3c7c95683f0c06be8326a2fd3975cd19).

## What is soundness?

Soundness is about the relationship between the code that you write and
the values that show up in the code at runtime. In a sound language,
if the static type of an expression is `int`, once you evaluate the
experssion to a value, you are guaranteed to get an `int` and nothing
else (except possibly null).

Dart was created as an optionally typed language and is not sound.
For example, it is valid to create a list in Dart that contains
integers, strings, and streams. Your program will not fail to compile
or run just because the list contains mixed types, even if the list
is specified as a list of `float` but contains every type except
floating point values.

In classic Dart, the problem occurs at runtime&mdash;fetching a
`Stream` from a list but getting another type results in a runtime
exception and the app crashes. For example, the following code
assigns a list of type `dynamic` (which contains strings) to a list
of type `int`. Iterating through the list and substracting 10 from
each item causes a runtime exception since the minus operator isn't
defined for strings.

<div class="fails-sa" markdown="1">
{% prettify dart %}
main () {
  List<dynamic> strings = ["not", "ints"];
  [[highlight]]List<int> numbers = strings;[[/highlight]]
  for (var number in numbers) {
    [[highlight]]print(number - 10); // <— Boom![[/highlight]]
  }
}
{% endprettify %}
</div>

Once strong mode is enabled, the analyzer warns you that this assignment
is a problem and the runtime error is avoided.

New tools in development for the Dart language rely on ahead-of-time (AOT)
compilation. AOT compiling benefits significantly from strong type
checking that can be performed at compile time. For this reason,
the Dart language now offers strong mode.

Strong mode enables Dart to have a sound type system. Strong mode Dart
won't let a `List<dynamic>` pretend to be a `List<int>` and then let
you pull non-integers out of it.

## The benefits of soundness

A sound type system has several benefits:

* Revealing type-related bugs at compile time.<br>
  A sound type system forces code to be unambiguous about its types,
  so type-related bugs that might be tricky to find at runtime are
  revealed at compile time.

* More readable code.<br>
  Code is easier to read because you can rely on a value actually having
  the specified type. In sound Dart, types can't lie.

* More maintainable code.<br>
  With a sound type system, when you change one piece of code, the
  type system can do a better job of warning you about the other pieces
  of code that just broke.

* Better ahead of time (AOT) compilation.
  While AOT compilation is possible without strong types, the generated
  code is much less efficient.

* Cleaner JavaScript.
  For web apps, strong mode's more restictive typing allows the Dart
  Dev Compiler (DDC) to generate more compact, cleaner JavaScript.

## What constitutes strong mode?

Dart's strong mode implementation, which enables soundness, consists
of three pieces:

* Sound type system
* Runtime checks
* Type inference

### Sound type system

Creating a sound type system requires only a few changes to the code.
With strong mode enabled, Dart Analyzer enforces three additional rules:

* Use proper return types when overriding methods.
* Use proper input parameter types when overriding methods.
* Don't abuse dynamic lists (or other generics).

The following examples use this type hierarchy:

<img src="images/type-hierarchy.png" alt="a hierarchy of animals where the supertype is Animal and the subtypes are Alligator, Cat, and HoneyBadger. Cat has the subtypes of Lion and MaineCoon">

#### Use proper return types when overriding methods <a name="use-proper-return-types"></a>

<br>
Define the return type of the method in the superclass to be a proper
subtype of the return type of the method in the superclass. Consider
the getter method in the Animal class:

{% prettify dart %}
class Animal {
  void chase(Animal a) {}
  [[highlight]]Animal get parent => ...[[/highlight]]
}
{% endprettify %}

The `parent` getter method returns an Animal. In the HoneyBadger subclass,
you can replace the getter's return type with HoneyBadger (a subtype),
but an Alligator is not a likely parent for a HoneyBadger.

<div class="passes-sa" markdown="1">
{% prettify dart %}
class HoneyBadger {
  void chase(Animal a) {}
  [[highlight]]HoneyBadger[[/highlight]] get parent => ...
}
{% endprettify %}
</div>

<div class="fails-sa" markdown="1">
{% prettify dart %}
class HoneyBadger {
  void chase(Animal a) {}
  [[highlight]]Alligator[[/highlight]] get parent => ...
}
{% endprettify %}
</div>

#### Use proper input parameter types when overriding methods <a name="use-proper-param-types"></a>

<br>
Define the input parameter to be the same type, or a supertype of the
corresponding parameter in the superclass. Don't "tighten" the parameter
type by replacing the type with a subtype of the original parameter.

<aside class="alert alert-info" markdown="1">
**Note:** If you have a valid reason to do this, learn about the
[@checked annotation](#checked-annotation).
</aside>

Consider the `chase(Animal)` method for the Animal class:

{% prettify dart %}
class Animal {
  [[highlight]]void chase(Animal a) {}[[/highlight]]
  Animal get parent => ...
}
{% endprettify %}

The `chase()` method takes an Animal. A HoneyBadger chases anything.
It's OK to override the `chase` method to take anything (Object).

<div class="passes-sa" markdown="1">
{% prettify dart %}
class HoneyBadger extends Animal {
  void chase([[highlight]]Object[[/highlight]] a) {}
  Animal get parent => ...
}
{% endprettify %}
</div>

The following code tightens the input parameter on the `chase` method
from Animal to Mouse, a subclass of Animal.

<div class="fails-sa" markdown="1">
{% prettify dart %}
class Animal {
  void chase(Animal x) {}
}

class Mouse extends Animal {}

class Cat extends Animal {
  void chase([[highlight]]Mouse[[/highlight]] x) {}
}
{% endprettify %}
</div>

This code is not type safe because it would then be possible to define
a cat and send it after an alligator:

<div class="fails-sa" markdown="1">
{% prettify dart %}
Animal a = new Cat();
a.chase(new [[highlight]]Alligator[[/highlight]]());   // NOT TYPE SAFE (or feline safe)
{% endprettify %}
</div>

#### Don't abuse dynamic lists (or other generics)

<br>
Don't use a dynamic list to hold other types. The same goes for creating
a dynamic instance of a class and using it to stash other types.
The following code creates a dynamic list of Dog, and assigns it to
a list of type Cat.

<div class="fails-sa" markdown="1">
{% prettify dart %}
class Animal {}

class Dog extends Animal {}

class Cat extends Animal {}

void main() {
  List<Cat> foo = [[highlight]]<dynamic>[[/highlight]][new Dog()];
}
{% endprettify %}
</div>

Using the dynamic type to "hide" other types is prohibited in strong
mode Dart and results in analyzer errors.

## Runtime checks

The changes to Dart's type system as described in this document handle
most of what's needed to make the Dart language sound. However, the
Dart Dev Compiler (DDC) has runtime checks to deal with the remaining
dynamism in the language.

For example, the following code passes strong mode checks in the analyzer:

{% prettify dart %}
class Animal {}

class Dog extends Animal {}

class Cat extends Animal {}

void main() {
  [[highlight]]List<Animal> animals = [new Dog()];[[/highlight]]
  [[highlight]]List<Cat> cats = animals;[[/highlight]]
}
{% endprettify %}

However, the app throws an exception at runtime because it is an error
to assign a list of Dogs to a list of Cats.

<aside class="alert alert-info" markdown="1">
**Note:** As of release 1.21, only DDC implements these runtime checks,
but support in other tools is coming.
</aside>

## Type inference

Does strong mode Dart mean that you _always_ have to specify a type?

Actually, no. Strong mode Dart supports type inference. In some cases,
the analyzer can infer types for fields, methods, local variables,
and generic type arguments.

### Field and method inference

Fields and methods which have types left off of them, and which override
a field or method from the superclass, inherit the type of the
subclass method or field.

Fields that do not get a type via inheritance will get a type inferred
for them from their initializer.

### Static field inference

Static fields and variables get their types inferred from their
initializer. Note that inference fails if it encounters a cycle
(inferring a type for variable `a` directly or indirectly relies
on having a type for `a`).

### Local variable inference

Local variables are inferred from their initializer. Subsequent
assignments are not taken into account. This may mean that too precise
a type may be inferred. If so, you can add a type annotation.

<div class="fails-sa" markdown="1">
{% prettify dart %}
var x = 3;    // x is inferred as an int
x = 4.0;
{% endprettify %}
</div>

<div class="passes-sa" markdown="1">
{% prettify dart %}
num y = 3; // y is defined as num which can be double or int
y = 4.0;
{% endprettify %}
</div>

### Type argument inference

Type arguments to constructor calls and generic method invocations are
inferred based on a combination of downward information from the context
of occurrence, and upwards information from the arguments to the constructor
or generic method. If inference is not doing what you want or expect,
you can always explicitly pass the type arguments.

<div class="passes-sa" markdown="1">
{% prettify dart %}
// Inferred as if you wrote <int>[].
List<int> listOfInt = [];

// Inferred as if you wrote <double>[3.0].
var listOfDouble = [3.0];

// x is inferred as double using downward information.
// Return type of the closure is inferred as int using upwards information.
// Type argument to map() is inferred as <int> using upwards information.
var listOfInt2 = listOfDouble.map((x) => x.toInt());
{% endprettify %}
</div>

## How to enable strong mode

Dart's static analysis engine enforces type safety. You can enable
strong mode using one of the following approaches:

* Use an analysis options file
* Call dartanalyzer with the strong mode flag
* Enable strong mode in DartPad

### Use an analysis options file

Create an analysis options file at the package root of your project.
Besides turning on strong mode, you can also enable any of the
available linter rules. For more information, see
[Customize Static Analysis](/guides/language/analysis-options).

### Call dartanalyzer with strong mode enabled

The [dartanalyzer](https://github.com/dart-lang/sdk/tree/master/pkg/analyzer_cli#dartanalyzer)
tool supports several flags related to strong mode:

| --[no-]strong | Enable strong static checks |
| --no-implicit-casts | Disable implicit casts in strong mode |
| --no-implicit-dynamic | Disable implicit dynamic |
{:.table .table-striped .nowrap}

For more information on these flags, see
[Specifying strong mode](/guides/language/analysis-options#specifying-strong-mode).

<aside class="alert alert-info" markdown="1">
**Note:** An analysis options file in the same directory where you call
dartanalyzer overrides the command line flag. So, if the analysis options
file disables strong mode, you can't enable it using `--strong`.
</aside>

### Enable strong mode in DartPad

If you use [DartPad](/tools/dartpad) to write and test code, you can
enable strong mode by checking the **Strong mode** box in the lower
right corner. Note that DartPad doesn't support the implicit casts flag,
implicit dynamic flag, or enabling linter rules. For this functionality
you must use DDC or IntelliJ for now.

## Substituting types

When you override a method, you are replacing something of one type
(the old method) with something of a new type (the new method).
Similarly, when you pass an argument to a function,
you are replacing something which has one type (a parameter
with a declared type) with something that has another type
(the actual argument). When can you replace something which
has one type with something that has a subtype or a supertype?

When substituting types, it helps to think in terms of _producers_
and _consumers_. A consumer absorbs a type and a producer generates a type.

**You can replace a consumer's type with a supertype. You can replace
a producer's type with a subtype.**

Let's look at examples of simple type assignment and assignment with
generic types.

### Simple type assignment

When assigning objects to objects, when can you replace a type with a
different type? The answer depends on whether the object is a consumer
or a producer.

Consider the following type hierarchy:

<img src="images/type-hierarchy.png" alt="a hierarchy of animals where the supertype is Animal and the subtypes are Alligator, Cat, and HoneyBadger. Cat has the subtypes of Lion and MaineCoon">

The following diagram shows the consumer and producer for a simple
assignment:

<img src="images/consumer-producer-assignment.png" alt="Cat c = new Cat(), where Cat c is the consumer and new Cat() is the producer">

In a consuming position, it's safe to replace something that consumes a
specific type (Cat) with something that consumes anything (Animal),
so replacing `Cat c` with `Animal c` is allowed, because Animal is
a supertype of Cat.

<div class="passes-sa" markdown="1">
{% prettify dart %}
Animal c = new Cat();
{% endprettify %}
</div>

But replacing `Cat c` with `MaineCoon c` breaks type safety, because the
superclass may provide a type of Cat with different behaviors, such
as Lion:

<div class="fails-sa" markdown="1">
{% prettify dart %}
MaineCoon c = new Cat();
{% endprettify %}
</div>

In a producing position, it's safe to replace something that produces a
type (Cat) with a more specific type (MaineCoon). So, the following
is allowed:

<div class="passes-sa" markdown="1">
{% prettify dart %}
Cat c = new MaineCoon();
{% endprettify %}
</div>

### Generic type assignment

Are the rules the same for generic types? Yes. Consider the hierarchy
of lists of animals&mdash;a List of Cat is a subtype of a List of
Animal, and a supertype of a List of MaineCoon:

<img src="images/type-hierarchy-generics.png" alt="List<Animal> -> List<Cat> -> List<MaineCoon>">

In the following example, you can substitute
`new List<Cat>()` with `new List<MaineCoon>()` because
`List<MaineCoon>` is a subtype of `List<Cat>`.

<div class="passes-sa" markdown="1">
{% prettify dart %}
class Animal {
  void feed() {}
}

class Cat extends Animal {}

class MaineCoon extends Cat {}

void feedAnimals(Iterable<Animal> animals) {
  for (var animal in animals) {
    animal.feed();
  }
}

main(List<String> args) {
  // Was: List<Cat> myCats = new List<Cat>();
  List<Cat> myCats = new List<[[highlight]]MaineCoon[[/highlight]]>();
  Cat muffin = new Cat();
  Cat winky = new Cat();
  Cat bongo = new Cat();
  myCats.addAll([muffin, winky, bongo]);

  feedAnimals(myCats);
}
{% endprettify %}
</div>

{% comment %}
Gist:  https://gist.github.com/4a2a9bc2242042ba5338533d091213c0
DartPad: https://dartpad.dartlang.org/4a2a9bc2242042ba5338533d091213c0

[Try it in DartPad](https://dartpad.dartlang.org/4a2a9bc2242042ba5338533d091213c0).
{% endcomment %}

What about going in the other direction? Can you replace
`new List<Cat>` with `new List<Animal>`?

{% prettify dart %}
// Was: List<Cat> myCats = new List<Cat>();
List<Cat> myCats = new List<Animal>();
{% endprettify %}

This assignment passes static analysis under strong mode,
but it creates an implied cast. It is equivalent to:

{% prettify dart %}
List<Cat> myCats = new List<Animal>() as List<Cat>;
{% endprettify %}

The code may fail at runtime. You can disallow similar implied casts
using the `-no-implicit-casts` flag. For more information, see
[Runtime checks](#runtime-checks).

### Methods

When overriding a method, the producer and consumer rules still apply.
For example:

<img src="images/consumer-producer-methods.png" alt="Animal class showing the chase method as the consumer and the parent getter as the producer">

For a consumer (such as the `chase(Animal)` method), you can replace
the input parameter type with a supertype. For a producer (such as
the `parent` getter method), you can replace the return type with
a subtype.

For more information, see
[Use proper return types when overriding methods](#use-proper-return-types)
and [Use proper input parameter types when overriding methods](#use-proper-param-types).

## The @checked annotation <a name="checked-annotation"></a>

Some (rarely used) coding patterns rely on tightening a type by overriding
an input parameter's type with a subtype, which is illegal in strong
mode Dart. In this case, you can use the `@checked` annotation to
tell the analyzer that you are doing this intentionally.
This removes the static error and instead checks for an invalid
parameter type at runtime.

<aside class="alert alert-info" markdown="1">
**Note:** Don't use `@checked` in DartPad. DartPad doesn't support
importing packages and `@checked` comes from package:meta.
</aside>

The following shows how you might use `@checked`:

{% prettify dart %}
import 'package:meta/meta.dart';

class Animal {
  void chase(Animal x) {}
}

class Mouse extends Animal {}

class Cat extends Animal {
  void chase(@checked Mouse x) {}
}
{% endprettify %}

The annotation applies to a single parameter and can be placed on the
superclass or subclass method.
Usually the superclass method is the best place to put it.

## Strong mode vs. checked mode

You may be familiar with the Dart compiler's checked mode feature.
In checked mode, the compiler inserts dynamic type assertions and
generates a warning if the types don't match up. For example,
the following line of code generates a runtime warning in checked mode:

{% prettify dart %}
String result = 1 + 2;
{% endprettify %}

However, even in checked mode, there is no guarantee that an expression
will evaluate to a specific type at runtime. Checked mode provides some
type checking but does not result in fully sound code. Consider the
following example:

{% prettify dart %}
// util.dart

void info(List<int> list) {
  var length = list.length;
  if (length != 0) print(length + list[0]);
}
{% endprettify %}

It is reasonable to expect the `info` function to print either nothing
(empty list) or a single integer (non-empty list), and that Dart's
static tooling and checked mode would enforce this.

However, in the following context, the info method prints
"helloworld" in checked mode, without any static errors or warnings.

<div class="fails-sa" markdown="1">
{% prettify dart %}
import 'dart:collection';
import 'util.dart';

class MyList extends ListBase<int> implements List {
   Object length;

   MyList(this.length);

   operator[](index) => 'world';
   operator[]=(index, value) {}
}

void main() {
   List<int> list = new MyList('hello');
   info(list);
}
{% endprettify %}
</div>

This code raises no issues when run in checked mode, but generates
numerous errors when analyzed under strong mode.

## Other resources

The following resources have further information on sound Dart and
strong mode:

* [Sound Dart FAQ](/guides/language/sound-faq) - Questions and answers about
  writing sound Dart code.
* [Sound Dart](https://www.youtube.com/watch?v=DKG5CMyol9U) - Leaf
  Peterson's talk from 2016 Dart Summit
* [Customize Static Analysis](/guides/language/analysis-options) - how
  to set up and customize the analyzer and linter using an analysis
  options file

The next four documents are part of the Dart Dev Compiler (DDC) documentation,
but most of the information applies to anyone using strong mode Dart:

* [Strong Mode](https://github.com/dart-lang/dev_compiler/blob/master/STRONG_MODE.md) - motivation for strong mode Dart
* [Strong Mode Static Checking](https://github.com/dart-lang/dev_compiler/blob/master/doc/STATIC_SAFETY.md) - type inference in strong mode Dart
* [Strong Mode in the Dart Dev Compiler](https://chromium.googlesource.com/external/github.com/dart-lang/dev_compiler/+/refs/heads/master/doc/RUNTIME_SAFETY.md) - runtime checks in DDC
* [Prototype Syntax for Generic Methods](https://github.com/dart-lang/dev_compiler/blob/master/doc/GENERIC_METHODS.md) - generic methods were recently introduced to Dart and make it easier to write sound code
<|MERGE_RESOLUTION|>--- conflicted
+++ resolved
@@ -1,12 +1,7 @@
 ---
 layout: guide
-<<<<<<< HEAD
-title: "Sound Dart Guide"
+title: "Sound Dart"
 description: "Why and how to write sound Dart code."
-=======
-title: "Sound Dart"
-description: "."
->>>>>>> 17f1cd2a
 ---
 
 This guide tells you why and how to write sound (type safe) Dart code.

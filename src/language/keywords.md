---
title: Keywords
description: Keywords in Dart.
toc: false
---

The following table lists the words that the Dart language treats specially.

{% assign ckw = '&nbsp;<sup title="contextual keyword" alt="contextual keyword">1</sup>' %}
{% assign bii = '&nbsp;<sup title="built-in-identifier" alt="built-in-identifier">2</sup>' %}
{% assign lrw = '&nbsp;<sup title="limited reserved word" alt="limited reserved word">3</sup>' %}
<div class="table-wrapper" markdown="1">
<<<<<<< HEAD
| [abstract][]{{bii}}   | [else][]              | [import][]{{bii}}     | [show][]{{ckw}}   |
| [as][]{{bii}}         | [enum][]              | [in][]                | [static][]{{bii}} |
| [assert][]            | [export][]{{bii}}     | [interface][]{{bii}}  | [super][]         |
| [async][]{{ckw}}      | [extends][]           | [is][]                | [switch][]        |
| [await][]{{lrw}}      | [extension][]{{bii}}  | [late][]{{bii}}       | [sync][]{{ckw}}   |
| [break][]             | [external][]{{bii}}   | [library][]{{bii}}    | [this][]          |
| [case][]              | [factory][]{{bii}}    | [mixin][]{{bii}}      | [throw][]         |
| [catch][]             | [false][]             | [new][]               | [true][]          |
| [class][]             | [final][]             | [null][]              | [try][]           |
| [const][]             | [finally][]           | [on][]{{ckw}}         | [typedef][]{{bii}}|
| [continue][]          | [for][]               | [operator][]{{bii}}   | [var][]           |
| [covariant][]{{bii}}  | [Function][]{{bii}}   | [part][]{{bii}}       | [void][]          |
| [default][]           | [get][]{{bii}}        | [required][]{{bii}}   | [when][]          |
| [deferred][]{{bii}}   | [hide][]{{ckw}}       | [rethrow][]           | [while][]         |
| [do][]                | [if][]                | [return][]            | [with][]          |
| [dynamic][]{{bii}}    | [implements][]{{bii}} | [set][]{{bii}}        | [yield][]{{lrw}}  |
=======
| [abstract][]{{bii}}   | [else][]                 | [import][]{{bii}}     | [show][]{{ckw}}    |
| [as][]{{bii}}         | [enum][]                 | [in][]                | [static][]{{bii}}  |
| [assert][]            | [export][]{{bii}}        | [interface][]{{bii}}  | [super][]          |
| [async][]{{ckw}}      | [extends][]              | [is][]                | [switch][]         |
| [await][]{{lrw}}      | [extension][]{{bii}}     | [late][]{{bii}}       | [sync][]{{ckw}}    |
| [base][]{{bii}}       | [external][]{{bii}}      | [library][]{{bii}}    | [this][]           |
| [break][]             | [factory][]{{bii}}       | [mixin][]{{bii}}      | [throw][]          |
| [case][]              | [false][]                | [new][]               | [true][]           |
| [catch][]             | [final (variable)][]     | [null][]              | [try][]            |
| [class][]             | [final (class)][]{{bii}} | [on][]{{ckw}}         | [typedef][]{{bii}} |
| [const][]             | [finally][]              | [operator][]{{bii}}   | [var][]            |
| [continue][]          | [for][]                  | [part][]{{bii}}       | [void][]           |
| [covariant][]{{bii}}  | [Function][]{{bii}}      | [required][]{{bii}}   | [while][]          |
| [default][]           | [get][]{{bii}}           | [rethrow][]           | [with][]           |
| [deferred][]{{bii}}   | [hide][]{{ckw}}          | [return][]            | [yield][]{{lrw}}   |
| [do][]                | [if][]                   | [sealed][]{{bii}}     |                    |
| [dynamic][]{{bii}}    | [implements][]{{bii}}    | [set][]{{bii}}        |                    |
>>>>>>> 59c0280a
{:.table .table-striped .nowrap}
</div>

[abstract]: /language/class-modifiers#abstract
[as]: /language/operators#type-test-operators
[assert]: /language/error-handling#assert
[async]: /language/async
[await]: /language/async
<<<<<<< HEAD
[break]: /language/loops#break-and-continue
[case]: /language/branches#switch
=======
[base]: /language/class-modifiers#base
[break]: /language/control-flow#break-and-continue
[case]: /language/control-flow#switch-and-case
>>>>>>> 59c0280a
[catch]: /language/error-handling#catch
[class]: /language/classes#instance-variables
[const]: /language/variables#final-and-const
{% comment %}
  [TODO #2950: Make sure that points to a place that talks about const constructors,
  as well as const literals and variables.]
{% endcomment %}
[continue]: /language/loops#break-and-continue
[covariant]: /guides/language/sound-problems#the-covariant-keyword
[default]: /language/branches#switch
[deferred]: /language/libraries#lazily-loading-a-library
[do]: /language/loops#while-and-do-while
[dynamic]: /language#important-concepts
[else]: /language/branches#if
[enum]: /language/enum
[export]: /guides/libraries/create-library-packages
[extends]: /language/extend
[extension]: /language/extension-methods
[external]: https://spec.dart.dev/DartLangSpecDraft.pdf#External%20Functions
[factory]: /language/constructors#factory-constructors
[false]: /language/built-in-types#booleans
[final (variable)]: /language/variables#final-and-const
[final (class)]: /language/class-modifiers#final
[finally]: /language/error-handling#finally
[for]: /language/loops#for-loops
[Function]: /language/functions
[get]: /language/methods#getters-and-setters
[hide]: /language/libraries#importing-only-part-of-a-library
[if]: /language/branches#if
[implements]: /language/classes#implicit-interfaces
[import]: /language/libraries#using-libraries
<<<<<<< HEAD
[in]: /language/loops#for-loops
[interface]: /language/classes#implicit-interfaces
=======
[in]: /language/control-flow#for-loops
[interface]: /language/class-modifiers#interface
>>>>>>> 59c0280a
[is]: /language/operators#type-test-operators
[late]: /language/variables#late-variables
[library]: /language/libraries
[mixin]: /language/mixins
[new]: /language/classes#using-constructors
[null]: /language/variables#default-value
[on]: /language/error-handling#catch
[operator]: /language/methods#operators
[part]: /guides/libraries/create-library-packages#organizing-a-library-package
[required]: /language/functions#named-parameters
[rethrow]: /language/error-handling#catch
[return]: /language/functions#return-values
[sealed]: /language/class-modifiers#sealed
[set]: /language/methods#getters-and-setters
[show]: /language/libraries#importing-only-part-of-a-library
[static]: /language/classes#class-variables-and-methods
[super]: /language/extend
[switch]: /language/branches#switch
[sync]: /language/functions#generators
[this]: /language/constructors
[throw]: /language/error-handling#throw
[true]: /language/built-in-types#booleans
[try]: /language/error-handling#catch
[typedef]: /language/typedefs
[var]: /language/variables
[void]: /language/built-in-types
{% comment %}
  TODO #2950: Add coverage of void to the language tour.
{% endcomment %}
[when]: /language/branches#when
[with]: /language/mixins
[while]: /language/loops#while-and-do-while
[yield]: /language/functions#generators

Avoid using these words as identifiers.
However, if necessary, the keywords marked with superscripts can be identifiers:

* Words with the superscript **1** are **contextual keywords**,
  which have meaning only in specific places.
  They're valid identifiers everywhere.

* Words with the superscript **2** are **built-in identifiers**.
  These keywords are valid identifiers in most places,
  but they can't be used as class or type names, or as import prefixes.

* Words with the superscript **3** are limited reserved words related to
  [asynchrony support][].
  You can't use `await` or `yield` as an identifier
  in any function body marked with `async`, `async*`, or `sync*`.

All other words in the table are **reserved words**,
which can't be identifiers.

[asynchrony support]: /language/async<|MERGE_RESOLUTION|>--- conflicted
+++ resolved
@@ -10,24 +10,6 @@
 {% assign bii = '&nbsp;<sup title="built-in-identifier" alt="built-in-identifier">2</sup>' %}
 {% assign lrw = '&nbsp;<sup title="limited reserved word" alt="limited reserved word">3</sup>' %}
 <div class="table-wrapper" markdown="1">
-<<<<<<< HEAD
-| [abstract][]{{bii}}   | [else][]              | [import][]{{bii}}     | [show][]{{ckw}}   |
-| [as][]{{bii}}         | [enum][]              | [in][]                | [static][]{{bii}} |
-| [assert][]            | [export][]{{bii}}     | [interface][]{{bii}}  | [super][]         |
-| [async][]{{ckw}}      | [extends][]           | [is][]                | [switch][]        |
-| [await][]{{lrw}}      | [extension][]{{bii}}  | [late][]{{bii}}       | [sync][]{{ckw}}   |
-| [break][]             | [external][]{{bii}}   | [library][]{{bii}}    | [this][]          |
-| [case][]              | [factory][]{{bii}}    | [mixin][]{{bii}}      | [throw][]         |
-| [catch][]             | [false][]             | [new][]               | [true][]          |
-| [class][]             | [final][]             | [null][]              | [try][]           |
-| [const][]             | [finally][]           | [on][]{{ckw}}         | [typedef][]{{bii}}|
-| [continue][]          | [for][]               | [operator][]{{bii}}   | [var][]           |
-| [covariant][]{{bii}}  | [Function][]{{bii}}   | [part][]{{bii}}       | [void][]          |
-| [default][]           | [get][]{{bii}}        | [required][]{{bii}}   | [when][]          |
-| [deferred][]{{bii}}   | [hide][]{{ckw}}       | [rethrow][]           | [while][]         |
-| [do][]                | [if][]                | [return][]            | [with][]          |
-| [dynamic][]{{bii}}    | [implements][]{{bii}} | [set][]{{bii}}        | [yield][]{{lrw}}  |
-=======
 | [abstract][]{{bii}}   | [else][]                 | [import][]{{bii}}     | [show][]{{ckw}}    |
 | [as][]{{bii}}         | [enum][]                 | [in][]                | [static][]{{bii}}  |
 | [assert][]            | [export][]{{bii}}        | [interface][]{{bii}}  | [super][]          |
@@ -40,12 +22,11 @@
 | [class][]             | [final (class)][]{{bii}} | [on][]{{ckw}}         | [typedef][]{{bii}} |
 | [const][]             | [finally][]              | [operator][]{{bii}}   | [var][]            |
 | [continue][]          | [for][]                  | [part][]{{bii}}       | [void][]           |
-| [covariant][]{{bii}}  | [Function][]{{bii}}      | [required][]{{bii}}   | [while][]          |
-| [default][]           | [get][]{{bii}}           | [rethrow][]           | [with][]           |
-| [deferred][]{{bii}}   | [hide][]{{ckw}}          | [return][]            | [yield][]{{lrw}}   |
-| [do][]                | [if][]                   | [sealed][]{{bii}}     |                    |
+| [covariant][]{{bii}}  | [Function][]{{bii}}      | [required][]{{bii}}   | [when][]           |
+| [default][]           | [get][]{{bii}}           | [rethrow][]           | [while][]          |
+| [deferred][]{{bii}}   | [hide][]{{ckw}}          | [return][]            | [with][]           |
+| [do][]                | [if][]                   | [sealed][]{{bii}}     | [yield][]{{lrw}}   |
 | [dynamic][]{{bii}}    | [implements][]{{bii}}    | [set][]{{bii}}        |                    |
->>>>>>> 59c0280a
 {:.table .table-striped .nowrap}
 </div>
 
@@ -54,14 +35,9 @@
 [assert]: /language/error-handling#assert
 [async]: /language/async
 [await]: /language/async
-<<<<<<< HEAD
+[base]: /language/class-modifiers#base
 [break]: /language/loops#break-and-continue
 [case]: /language/branches#switch
-=======
-[base]: /language/class-modifiers#base
-[break]: /language/control-flow#break-and-continue
-[case]: /language/control-flow#switch-and-case
->>>>>>> 59c0280a
 [catch]: /language/error-handling#catch
 [class]: /language/classes#instance-variables
 [const]: /language/variables#final-and-const
@@ -93,13 +69,8 @@
 [if]: /language/branches#if
 [implements]: /language/classes#implicit-interfaces
 [import]: /language/libraries#using-libraries
-<<<<<<< HEAD
 [in]: /language/loops#for-loops
-[interface]: /language/classes#implicit-interfaces
-=======
-[in]: /language/control-flow#for-loops
 [interface]: /language/class-modifiers#interface
->>>>>>> 59c0280a
 [is]: /language/operators#type-test-operators
 [late]: /language/variables#late-variables
 [library]: /language/libraries
